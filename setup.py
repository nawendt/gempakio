--- conflicted
+++ resolved
@@ -6,11 +6,7 @@
 from setuptools import find_packages, setup
 
 NAME = 'gempakio'
-<<<<<<< HEAD
-VERSION = '0.8.3'
-=======
 VERSION = '0.9.0'
->>>>>>> 55f3aa4d
 DESCR = 'Read GEMPAK data with pure Python.'
 URL = 'https://github.com/nawendt/gempakio'
 REQUIRES = ['numpy', 'pandas', 'pyproj', 'xarray']
